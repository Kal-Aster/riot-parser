/*---------------------------------------------------------------------
 * Tree builder for the riot tag parser.
 *
 * The output has a root property and separate arrays for `html`, `css`,
 * and `js` tags.
 *
 * The root tag is included as first element in the `html` array.
 * Script tags marked with "defer" are included in `html` instead `js`.
 *
 * - Mark SVG tags
 * - Mark raw tags
 * - Mark void tags
 * - Split prefixes from expressions
 * - Unescape escaped brackets and escape EOLs and backslashes
 * - Compact whitespace (option `compact`) for non-raw tags
 * - Create an array `parts` for text nodes and attributes
 *
 * Throws on unclosed tags or closing tags without start tag.
 * Selfclosing and void tags has no nodes[] property.
 */
import panic from './utils/panic'
<<<<<<< HEAD
import { emptyStack, duplicatedNamedTag, unableToNestNamedTag } from './messages'
=======
import { duplicatedNamedTag } from './messages'
>>>>>>> 99fe85d0
import addToCollection from './utils/add-to-collection'
import { RAW_TAGS } from './regex'
import { TEXT, TAG, PRIVATE_JAVASCRIPT, PUBLIC_JAVASCRIPT } from './node-types'
import {
  JAVASCRIPT_OUTPUT_NAME,
  CSS_OUTPUT_NAME,
  TEMPLATE_OUTPUT_NAME,
  JAVASCRIPT_TAG,
  STYLE_TAG,
<<<<<<< HEAD
  DEFER_ATTR
=======
  IS_RAW,
  IS_SELF_CLOSING,
  IS_VOID
>>>>>>> 99fe85d0
} from './constants'

/**
 * Escape the carriage return and the line feed from a string
 * @param   {string} string - input string
 * @returns {string} output string escaped
 */
function escapeReturn(string) {
  return string
    .replace(/\r/g, '\\r')
    .replace(/\n/g, '\\n')
}

/**
 * Escape double slashes in a string
 * @param   {string} string - input string
 * @returns {string} output string escaped
 */
function escapeSlashes(string) {
  return string.replace(/\\/g, '\\\\')
}

/**
 * Replace the multiple spaces with only one
 * @param   {string} string - input string
 * @returns {string} string without trailing spaces
 */
function cleanSpaces(string) {
  return string.replace(/\s+/g, ' ')
}

const TREE_BUILDER_STRUCT = Object.seal({
  get() {
    const store = this.store
    // The real root tag is in store.root.nodes[0]
    return {
      [TEMPLATE_OUTPUT_NAME]: store.root.nodes[0],
      [CSS_OUTPUT_NAME]: store[STYLE_TAG],
      [JAVASCRIPT_OUTPUT_NAME]: store[JAVASCRIPT_TAG],
    }
  },

  /**
  * Process the current tag or text.
  * @param {Object} node - Raw pseudo-node from the parser
  */
  push(node) {
    const store = this.store

    switch (node.type) {
    case TEXT:
      this.pushText(store, node)
      break
    case TAG: {
      const name = node.name
      if (name[0] === '/') {
        this.closeTag(store, node, name)
      } else {
        this.openTag(store, node)
      }
      break
    }
    case PRIVATE_JAVASCRIPT:
    case PUBLIC_JAVASCRIPT:
      store[JAVASCRIPT_TAG].nodes = addToCollection(store[JAVASCRIPT_TAG].nodes, node)
      break
    }
  },
  closeTag(store, node) {
    const last = store.scryle || store.last

    last.end = node.end

    if (store.scryle) {
      store.scryle = null
    } else {
<<<<<<< HEAD
      if (!store.stack[0]) {
        panic(this.store.data, emptyStack, last.start)
      }
=======
>>>>>>> 99fe85d0
      store.last = store.stack.pop()
    }
  },

  openTag(store, node) {
    const name = node.name
    const attrs = node.attributes

<<<<<<< HEAD
    if (store.scryle) {
      panic(this.store.data, unableToNestNamedTag, node.start)
    }

    if ([JAVASCRIPT_TAG, STYLE_TAG].includes(name) && !this.deferred(node, attrs)) {
      // Only accept one of each
      if (store[name]) {
        panic(this.store.data, duplicatedNamedTag.replace('%1', name), node.start)
      }

      store[name] = node
      // support selfclosing script (w/o text content)
      if (!node.isSelfClosing) {
        store.scryle = store[name]
=======
    if ([JAVASCRIPT_TAG, STYLE_TAG].includes(name)) {
      // Only accept one of each
      if (store[name]) {
        panic(this.store.data, duplicatedNamedTag.replace('%1', name), node.start)
>>>>>>> 99fe85d0
      }

      store[name] = node
      store.scryle = store[name]

    } else {
      // store.last holds the last tag pushed in the stack and this are
      // non-void, non-empty tags, so we are sure the `lastTag` here
      // have a `nodes` property.
      const lastTag = store.last
      const newNode = node

      lastTag.nodes.push(newNode)

<<<<<<< HEAD
      if (lastTag.isRaw || RAW_TAGS.test(name)) {
        node.isRaw = true
      }

      if (!node.isSelfClosing && !node.isVoid) {
=======
      if (lastTag[IS_RAW] || RAW_TAGS.test(name)) {
        node[IS_RAW] = true
      }

      if (!node[IS_SELF_CLOSING] && !node[IS_VOID]) {
>>>>>>> 99fe85d0
        store.stack.push(lastTag)
        newNode.nodes = []
        store.last = newNode
      }
    }

    if (attrs) {
      this.attrs(attrs)
    }
  },
  attrs(attributes) {
    for (let i = 0; i < attributes.length; i++) {
      const attr = attributes[i]
      if (attr.value) {
        this.split(attr, attr.value, attr.valueStart, true)
      }
    }
  },
  pushText(store, node) {
    const text = node.text
    const empty = !/\S/.test(text)
    const scryle = store.scryle
    if (!scryle) {
      // store.last always have a nodes property
      const parent = store.last
<<<<<<< HEAD
      const pack = this.compact && !parent.isRaw
=======
      const pack = this.compact && !parent[IS_RAW]
>>>>>>> 99fe85d0
      if (pack && empty) {
        return
      }
      this.split(node, text, node.start, pack)
      parent.nodes.push(node)
    } else if (!empty) {
      scryle.text = node
    }
  },
  split(node, source, start, pack) {
    const expressions = node.expressions
    const parts = []

    if (expressions) {
      let pos = 0
      for (let i = 0; i < expressions.length; i++) {
        const expr = expressions[i]
        const text = source.slice(pos, expr.start - start)
        let code = expr.text
<<<<<<< HEAD
        if (this.prefixes.indexOf(code[0]) !== -1) {
          expr.prefix = code[0]
          code = code.substr(1)
        }
=======
>>>>>>> 99fe85d0
        parts.push(this.sanitise(node, text, pack), escapeReturn(escapeSlashes(code).trim()))
        pos = expr.end - start
      }
      if ((pos += start) < node.end) {
        parts.push(this.sanitise(node, source.slice(pos), pack))
      }
    } else {
      parts[0] = this.sanitise(node, source, pack)
    }

    node.parts = parts.filter(p => p) // remove the empty strings
  },
  // unescape escaped brackets and split prefixes of expressions
  sanitise(node, text, pack) {
    let rep = node.unescape
    if (rep) {
      let idx = 0
      rep = `\\${rep}`
      while ((idx = text.indexOf(rep, idx)) !== -1) {
        text = text.substr(0, idx) + text.substr(idx + 1)
        idx++
      }
    }

    text = escapeSlashes(text)

    return pack ? cleanSpaces(text) : escapeReturn(text)
  }
})

export default function createTreeBuilder(data, options) {
  const root = {
    type: TAG,
    name: '',
    start: 0,
    end: 0,
    nodes: []
  }

  return Object.assign(Object.create(TREE_BUILDER_STRUCT), {
    compact: options.compact !== false,
<<<<<<< HEAD
    prefixes: '?=^',
=======
>>>>>>> 99fe85d0
    store: {
      last: root,
      stack: [],
      scryle: null,
      root,
      style: null,
      script: null,
      data
    }
  })
}<|MERGE_RESOLUTION|>--- conflicted
+++ resolved
@@ -19,11 +19,7 @@
  * Selfclosing and void tags has no nodes[] property.
  */
 import panic from './utils/panic'
-<<<<<<< HEAD
-import { emptyStack, duplicatedNamedTag, unableToNestNamedTag } from './messages'
-=======
 import { duplicatedNamedTag } from './messages'
->>>>>>> 99fe85d0
 import addToCollection from './utils/add-to-collection'
 import { RAW_TAGS } from './regex'
 import { TEXT, TAG, PRIVATE_JAVASCRIPT, PUBLIC_JAVASCRIPT } from './node-types'
@@ -33,13 +29,9 @@
   TEMPLATE_OUTPUT_NAME,
   JAVASCRIPT_TAG,
   STYLE_TAG,
-<<<<<<< HEAD
-  DEFER_ATTR
-=======
   IS_RAW,
   IS_SELF_CLOSING,
   IS_VOID
->>>>>>> 99fe85d0
 } from './constants'
 
 /**
@@ -116,12 +108,6 @@
     if (store.scryle) {
       store.scryle = null
     } else {
-<<<<<<< HEAD
-      if (!store.stack[0]) {
-        panic(this.store.data, emptyStack, last.start)
-      }
-=======
->>>>>>> 99fe85d0
       store.last = store.stack.pop()
     }
   },
@@ -130,27 +116,10 @@
     const name = node.name
     const attrs = node.attributes
 
-<<<<<<< HEAD
-    if (store.scryle) {
-      panic(this.store.data, unableToNestNamedTag, node.start)
-    }
-
-    if ([JAVASCRIPT_TAG, STYLE_TAG].includes(name) && !this.deferred(node, attrs)) {
-      // Only accept one of each
-      if (store[name]) {
-        panic(this.store.data, duplicatedNamedTag.replace('%1', name), node.start)
-      }
-
-      store[name] = node
-      // support selfclosing script (w/o text content)
-      if (!node.isSelfClosing) {
-        store.scryle = store[name]
-=======
     if ([JAVASCRIPT_TAG, STYLE_TAG].includes(name)) {
       // Only accept one of each
       if (store[name]) {
         panic(this.store.data, duplicatedNamedTag.replace('%1', name), node.start)
->>>>>>> 99fe85d0
       }
 
       store[name] = node
@@ -165,19 +134,11 @@
 
       lastTag.nodes.push(newNode)
 
-<<<<<<< HEAD
-      if (lastTag.isRaw || RAW_TAGS.test(name)) {
-        node.isRaw = true
-      }
-
-      if (!node.isSelfClosing && !node.isVoid) {
-=======
       if (lastTag[IS_RAW] || RAW_TAGS.test(name)) {
         node[IS_RAW] = true
       }
 
       if (!node[IS_SELF_CLOSING] && !node[IS_VOID]) {
->>>>>>> 99fe85d0
         store.stack.push(lastTag)
         newNode.nodes = []
         store.last = newNode
@@ -203,11 +164,7 @@
     if (!scryle) {
       // store.last always have a nodes property
       const parent = store.last
-<<<<<<< HEAD
-      const pack = this.compact && !parent.isRaw
-=======
       const pack = this.compact && !parent[IS_RAW]
->>>>>>> 99fe85d0
       if (pack && empty) {
         return
       }
@@ -227,13 +184,6 @@
         const expr = expressions[i]
         const text = source.slice(pos, expr.start - start)
         let code = expr.text
-<<<<<<< HEAD
-        if (this.prefixes.indexOf(code[0]) !== -1) {
-          expr.prefix = code[0]
-          code = code.substr(1)
-        }
-=======
->>>>>>> 99fe85d0
         parts.push(this.sanitise(node, text, pack), escapeReturn(escapeSlashes(code).trim()))
         pos = expr.end - start
       }
@@ -275,10 +225,6 @@
 
   return Object.assign(Object.create(TREE_BUILDER_STRUCT), {
     compact: options.compact !== false,
-<<<<<<< HEAD
-    prefixes: '?=^',
-=======
->>>>>>> 99fe85d0
     store: {
       last: root,
       stack: [],
