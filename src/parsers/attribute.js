import execFromPos from '../utils/exec-from-pos'
import getChunk from '../utils/get-chunk'
import expr from './expression'
<<<<<<< HEAD
=======
import {
  IS_SELF_CLOSING,
  IS_BOOLEAN,
} from '../constants'
>>>>>>> 99fe85d0
import addToCollection from '../utils/add-to-collection'
import { isBoolAttribute } from 'dom-nodes'
import { TEXT, ATTR } from '../node-types'
import { ATTR_START } from '../regex'
/**
 * The more complex parsing is for attributes as it can contain quoted or
 * unquoted values or expressions.
 *
 * @param   {ParserStore} state  - Parser state
 * @returns {number} New parser mode.
 * @private
 */
export default function attr(state) {
  const { data, last, pos, root } = state
  const tag = last // the last (current) tag in the output
  const _CH = /\S/g // matches the first non-space char
  const ch = execFromPos(_CH, pos, data)

  switch (true) {
  case !ch:
    state.pos = data.length // reaching the end of the buffer with
    // NodeTypes.ATTR will generate error
    break
  case ch[0] === '>':
    // closing char found. If this is a self-closing tag with the name of the
    // Root tag, we need decrement the counter as we are changing mode.
    state.pos = tag.end = _CH.lastIndex
<<<<<<< HEAD
    if (tag.isSelfClosing) {
=======
    if (tag[IS_SELF_CLOSING]) {
>>>>>>> 99fe85d0
      state.scryle = null // allow selfClosing script/style tags
      if (root && root.name === tag.name) {
        state.count-- // "pop" root tag
      }
    }
    return TEXT
  case ch[0] === '/':
    state.pos = _CH.lastIndex // maybe. delegate the validation
<<<<<<< HEAD
    tag.isSelfClosing = true // the next loop
    break
  default:
    delete tag.isSelfClosing // ensure unmark as selfclosing tag
=======
    tag[IS_SELF_CLOSING] = true // the next loop
    break
  default:
    delete tag[IS_SELF_CLOSING] // ensure unmark as selfclosing tag
>>>>>>> 99fe85d0
    setAttribute(state, ch.index, tag)
  }

  return ATTR
}

/**
 * Parses an attribute and its expressions.
 *
 * @param   {ParserStore}  state  - Parser state
 * @param   {number} pos    - Starting position of the attribute
 * @param   {Object} tag    - Current parent tag
 * @private
 */
function setAttribute(state, pos, tag) {
  const { data } = state
  const re = ATTR_START // (\S[^>/=\s]*)(?:\s*=\s*([^>/])?)? g
  const start = re.lastIndex = pos // first non-whitespace
  const match = re.exec(data)

<<<<<<< HEAD
  if (!match) {
    return
  }

  let end = re.lastIndex
  const attr = parseAttribute(state, match, start, end)

  //assert(q && q.type === Mode.TAG, 'no previous tag for the attr!')
  // Pushes the attribute and shifts the `end` position of the tag (`last`).
  state.pos = tag.end = attr.end
  tag.attributes = addToCollection(tag.attributes, attr)
=======
  if (match) {
    let end = re.lastIndex
    const attr = parseAttribute(state, match, start, end)

    //assert(q && q.type === Mode.TAG, 'no previous tag for the attr!')
    // Pushes the attribute and shifts the `end` position of the tag (`last`).
    state.pos = tag.end = attr.end
    tag.attributes = addToCollection(tag.attributes, attr)
  }
>>>>>>> 99fe85d0
}

/**
 * Parse the attribute values normalising the quotes
 * @param   {ParserStore}  state  - Parser state
 * @param   {array} match - results of the attributes regex
 * @param   {number} start - attribute start position
 * @param   {number} end - attribute end position
 * @returns {object} attribute object
 */
function parseAttribute(state, match, start, end) {
  const { data } = state
  const attr = {
    name: match[1],
    value: '',
    start,
    end
  }

  if (isBoolAttribute(attr.name)) {
<<<<<<< HEAD
    attr.isBoolean = true
=======
    attr[IS_BOOLEAN] = true
>>>>>>> 99fe85d0
  }

  let quote = match[2] // first letter of value or nothing

  // parse the whole value (if any) and get any expressions on it
  if (quote) {
    // Usually, the value's first char (`quote`) is a quote and the lastIndex
    // (`end`) is the start of the value.
    let valueStart = end
    // If it not, this is an unquoted value and we need adjust the start.
    if (quote !== '"' && quote !== "'") {
      quote = '' // first char of value is not a quote
      valueStart-- // adjust the starting position
    }

    end = expr(state, attr, quote || '[>/\\s]', valueStart)

    // adjust the bounds of the value and save its content
    Object.assign(attr, {
      value: getChunk(data, valueStart, end),
      valueStart,
      end: quote ? ++end : end
    })
  }

  return attr
}<|MERGE_RESOLUTION|>--- conflicted
+++ resolved
@@ -1,13 +1,10 @@
 import execFromPos from '../utils/exec-from-pos'
 import getChunk from '../utils/get-chunk'
 import expr from './expression'
-<<<<<<< HEAD
-=======
 import {
   IS_SELF_CLOSING,
   IS_BOOLEAN,
 } from '../constants'
->>>>>>> 99fe85d0
 import addToCollection from '../utils/add-to-collection'
 import { isBoolAttribute } from 'dom-nodes'
 import { TEXT, ATTR } from '../node-types'
@@ -35,11 +32,7 @@
     // closing char found. If this is a self-closing tag with the name of the
     // Root tag, we need decrement the counter as we are changing mode.
     state.pos = tag.end = _CH.lastIndex
-<<<<<<< HEAD
-    if (tag.isSelfClosing) {
-=======
     if (tag[IS_SELF_CLOSING]) {
->>>>>>> 99fe85d0
       state.scryle = null // allow selfClosing script/style tags
       if (root && root.name === tag.name) {
         state.count-- // "pop" root tag
@@ -48,17 +41,10 @@
     return TEXT
   case ch[0] === '/':
     state.pos = _CH.lastIndex // maybe. delegate the validation
-<<<<<<< HEAD
-    tag.isSelfClosing = true // the next loop
-    break
-  default:
-    delete tag.isSelfClosing // ensure unmark as selfclosing tag
-=======
     tag[IS_SELF_CLOSING] = true // the next loop
     break
   default:
     delete tag[IS_SELF_CLOSING] // ensure unmark as selfclosing tag
->>>>>>> 99fe85d0
     setAttribute(state, ch.index, tag)
   }
 
@@ -79,19 +65,6 @@
   const start = re.lastIndex = pos // first non-whitespace
   const match = re.exec(data)
 
-<<<<<<< HEAD
-  if (!match) {
-    return
-  }
-
-  let end = re.lastIndex
-  const attr = parseAttribute(state, match, start, end)
-
-  //assert(q && q.type === Mode.TAG, 'no previous tag for the attr!')
-  // Pushes the attribute and shifts the `end` position of the tag (`last`).
-  state.pos = tag.end = attr.end
-  tag.attributes = addToCollection(tag.attributes, attr)
-=======
   if (match) {
     let end = re.lastIndex
     const attr = parseAttribute(state, match, start, end)
@@ -101,7 +74,6 @@
     state.pos = tag.end = attr.end
     tag.attributes = addToCollection(tag.attributes, attr)
   }
->>>>>>> 99fe85d0
 }
 
 /**
@@ -122,11 +94,7 @@
   }
 
   if (isBoolAttribute(attr.name)) {
-<<<<<<< HEAD
-    attr.isBoolean = true
-=======
     attr[IS_BOOLEAN] = true
->>>>>>> 99fe85d0
   }
 
   let quote = match[2] // first letter of value or nothing
